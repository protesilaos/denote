;;; denote-md-extras.el --- Denote extensions for Markdown mode -*- lexical-binding: t -*-

;; Copyright (C) 2024  Free Software Foundation, Inc.

;; Author: Protesilaos Stavrou <info@protesilaos.com>
;; Maintainer: Protesilaos Stavrou <info@protesilaos.com>
;; URL: https://github.com/protesilaos/denote

;; This file is NOT part of GNU Emacs.

;; This program is free software; you can redistribute it and/or modify
;; it under the terms of the GNU General Public License as published by
;; the Free Software Foundation, either version 3 of the License, or
;; (at your option) any later version.
;;
;; This program is distributed in the hope that it will be useful,
;; but WITHOUT ANY WARRANTY; without even the implied warranty of
;; MERCHANTABILITY or FITNESS FOR A PARTICULAR PURPOSE.  See the
;; GNU General Public License for more details.
;;
;; You should have received a copy of the GNU General Public License
;; along with this program.  If not, see <https://www.gnu.org/licenses/>.

;;; Commentary:
;;
;; Optional extensions to Denote that work specifically with Markdown files.

;;; Code:

(require 'denote)

<<<<<<< HEAD
=======
;;;; Register a new file type

(add-to-list
 'denote-file-types
 '(markdown-obsidian
   :extension ".md"
   :front-matter "# %s\n\n"
   :title-key-regexp "^# "
   :title-value-function identity
   :title-value-reverse-function identity
   :link denote-md-link-format
   :link-in-context-regexp denote-md-link-in-context-regexp))

;;;; Convert links

>>>>>>> 2f1a221f
(defun denote-md-extras--get-regexp (type)
  "Return regular expression to match link TYPE.
TYPE is a symbol among `denote', `file', `obsidian', and `reverse-obsidian'."
  (pcase type
    ('denote "(denote:\\(?1:.*?\\))")
    ('file (format "(.*?\\(?1:%s\\).*?)" denote-id-regexp))
    ('obsidian "\\(?2:\\[.*?\\]\\)(denote:\\(?1:.*?\\))")
    ('reverse-obsidian (format "\\(?2:\\[.*?\\(?:%s\\).*?\\]\\)(\\(?1:.*?\\(?:%s\\).*?\\))" denote-id-regexp denote-id-regexp))
    (_ (error "`%s' is an unknown type of link" type))))

;;;###autoload
(defun denote-md-extras-convert-links-to-file-paths (&optional absolute)
  "Convert denote: links to file paths.
Ignore all other link types.  Also ignore links that do not
resolve to a file in the variable `denote-directory'.

With optional ABSOLUTE, format paths as absolute, otherwise do them
relative to the variable `denote-directory'."
  (interactive "P" markdown-mode)
  (if (derived-mode-p 'markdown-mode)
      (save-excursion
        (let ((count 0))
          (goto-char (point-min))
          (while (re-search-forward (denote-md-extras--get-regexp 'denote) nil :no-error)
            (when-let* ((id (match-string-no-properties 1))
                        (file (save-match-data
                                (if absolute
                                    (denote-get-path-by-id id)
                                  (denote-get-relative-path-by-id id)))))
              (replace-match (format "(%s)" file) :fixed-case :literal)
              (setq count (1+ count))))
          (message "Converted %d `denote:' links to %s paths" count (if absolute "ABSOLUTE" "RELATIVE"))))
    (user-error "The current file is not using Markdown mode")))

;;;###autoload
(defun denote-md-extras-convert-links-to-denote-type ()
  "Convert generic file links to denote: links in the current Markdown buffer.
Ignore all other link types.  Also ignore file links that do not point
to a file with a Denote file name.

Also see `denote-md-extras-convert-obsidian-links-to-denote-type'."
  (interactive nil markdown-mode)
  (if (derived-mode-p 'markdown-mode)
      (save-excursion
        (let ((count 0))
          (goto-char (point-min))
          (while (re-search-forward (denote-md-extras--get-regexp 'file) nil :no-error)
            (let* ((file (match-string-no-properties 1))
                   (id (save-match-data (denote-retrieve-filename-identifier file))))
              (when id
                (replace-match (format "(denote:%s)" id) :fixed-case :literal)
                (setq count (1+ count)))))
          (message "Converted %d file links to `denote:' links" count)))
    (user-error "The current file is not using Markdown mode")))

;;;###autoload
(defun denote-md-extras-convert-links-to-obsidian-type ()
  "Convert denote: links to Obsidian-style file paths.
Ignore all other link types.  Also ignore links that do not
resolve to a file in the variable `denote-directory'."
  (interactive nil markdown-mode)
  (if (derived-mode-p 'markdown-mode)
      (save-excursion
        (let ((count 0))
          (goto-char (point-min))
          (while (re-search-forward (denote-md-extras--get-regexp 'obsidian) nil :no-error)
            (when-let* ((id (match-string-no-properties 1))
                        (path (save-match-data (denote-get-relative-path-by-id id)))
                        (name (file-name-sans-extension path)))
              (replace-match (format "[%s](%s)" name path) :fixed-case :literal)
              (setq count (1+ count))))
          (message "Converted %d `denote:' links to Obsidian-style format" count)))
    (user-error "The current file is not using Markdown mode")))

;;;###autoload
(defun denote-md-extras-convert-obsidian-links-to-denote-type ()
  "Convert Obsidian-style links to denote: links in the current Markdown buffer.
Ignore all other link types.  Also ignore file links that do not point
to a file with a Denote file name.

Also see `denote-md-extras-convert-links-to-denote-type'."
  (interactive nil markdown-mode)
  (if (derived-mode-p 'markdown-mode)
      (save-excursion
        (let ((count 0))
          (goto-char (point-min))
          (while (re-search-forward (denote-md-extras--get-regexp 'reverse-obsidian) nil :no-error)
            (let ((file nil)
                  (id nil)
                  (description nil))
              (save-match-data
                (setq file (expand-file-name (match-string-no-properties 1) (denote-directory))
                      id (denote-retrieve-filename-identifier file)
                      description (denote-get-link-description file)))
              (when id
                (replace-match (format "[%s](denote:%s)" description id) :fixed-case :literal)
                (setq count (1+ count)))))
          (message "Converted %d Obsidian-style links to `denote:' links" count)))
    (user-error "The current file is not using Markdown mode")))

(provide 'denote-md-extras)
;;; denote-md-extras.el ends here<|MERGE_RESOLUTION|>--- conflicted
+++ resolved
@@ -29,8 +29,6 @@
 
 (require 'denote)
 
-<<<<<<< HEAD
-=======
 ;;;; Register a new file type
 
 (add-to-list
@@ -46,7 +44,6 @@
 
 ;;;; Convert links
 
->>>>>>> 2f1a221f
 (defun denote-md-extras--get-regexp (type)
   "Return regular expression to match link TYPE.
 TYPE is a symbol among `denote', `file', `obsidian', and `reverse-obsidian'."
